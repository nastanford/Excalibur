--- conflicted
+++ resolved
@@ -1,18 +1,17 @@
 /// <reference path="jasmine.d.ts" />
-
+/// <reference path="require.d.ts" />
 /// <reference path="Mocks.ts" />
 
 describe('Vectors', () => {
    it('should exists', () => {
       expect(ex.Vector).toBeDefined();
    });
-
+   
    it('can be instantiated', () => {
       var v = new ex.Vector(20, 200);
       expect(v).not.toBeNull();
    });
 
-<<<<<<< HEAD
    it('can be instantiated with defaults', () => {
       var v = new ex.Vector();
       expect(v).not.toBeNull();
@@ -20,22 +19,20 @@
       expect(v.y).toBe(0);
    });
    
-=======
->>>>>>> 152e2edc
    it('can have values set', () => {
       var v = new ex.Vector(20, 200);
-
+      
       expect(v.x).toEqual(20);
       expect(v.y).toEqual(200);
-
+      
       v.x = 200;
       v.y = 20;
-
+      
       expect(v.x).toEqual(200);
       expect(v.y).toEqual(20);
-
+      
       v.setTo(0, 0);
-
+      
       expect(v.x).toEqual(0);
       expect(v.y).toEqual(0);
 
@@ -60,35 +57,35 @@
       expect(v.x).toEqual(0);
       expect(v.y).toEqual(0);
    });
-
+   
    it('has a Zero constant', () => {
       expect(ex.Vector.Zero.x).toEqual(0);
       expect(ex.Vector.Zero.y).toEqual(0);
    });
-
+   
    it('can test against equality within tolerance', () => {
       var v = new ex.Vector(20, 20);
-
+      
       expect(v.equals(v.add(new ex.Vector(.0005, .0005)))).toBeTruthy();
       expect(v.equals(ex.Vector.Zero)).not.toBeTruthy();
    });
-
+   
    it('can be created from an angle', () => {
       var v = ex.Vector.fromAngle(Math.PI / 2);
-
+     
       expect(v.equals(new ex.Vector(0, 1))).toBeTruthy();
    });
-
+   
    it('can be transformed to an angle', () => {
       var target = Math.PI / 4;
       var v = ex.Vector.fromAngle(target);
       expect(v.toAngle()).toBeCloseTo(target, 4);
    });
-
+   
    it('can calculate distance to origin', () =>  {
       var v = new ex.Vector(20, 0);
       var v2 = new ex.Vector(0, -20);
-
+      
       expect(v.distance()).toBe(20);
       expect(v2.distance()).toBe(20);
    });
@@ -96,72 +93,66 @@
    it('can have a magnitude', () =>  {
       var v = new ex.Vector(20, 0);
       var v2 = new ex.Vector(0, -20);
-
+      
       expect(v.magnitude()).toBe(20);
       expect(v2.magnitude()).toBe(20);
    });
-
+   
    it('can calculate the distance to another vector', () => {
      var v = new ex.Vector(-10, 0);
      var v2 = new ex.Vector(10, 0);
-     expect(v.distance(v2)).toBe(20);
-   });
-
-   it('can calculate the distance between two vectors', () => {
-      var v1 = new ex.Vector(-10, 0);
-      var v2 = new ex.Vector(10, 0);
-      expect(ex.Vector.distance(v1, v2)).toBe(20);
-    });
-
-   it('can be normalized to a length of 1', () => {
-      var v = new ex.Vector(10, 0);
-
+     expect(v.distance(v2)).toBe(20); 
+   });
+   
+   it('can be normalized to a lenght of 1', () => {
+      var v = new ex.Vector(10, 0);
+      
       expect(v.distance()).toBe(10);
       expect(v.normalize().distance()).toBe(1);
    });
-
+   
    it('can be scaled', () => {
       var v = new ex.Vector(10, 0);
-
+      
       expect(v.distance()).toBe(10);
       expect(v.scale(10).distance()).toBe(100);
    });
-
+   
    it('can be added to another', () => {
       var v = new ex.Vector(10, 0);
       var v2 = new ex.Vector(0, 10);
-
+      
       expect(v.add(v2).equals(new ex.Vector(10, 10))).toBeTruthy();
    });
-
+   
    it('can be subracted from another', () => {
       var v = new ex.Vector(10, 0);
       var v2 = new ex.Vector(0, 10);
-
+      
       expect(v.sub(v2).equals(new ex.Vector(10, -10))).toBeTruthy();
    });
-
+   
    it('can be added and set at the same time', () => {
       var v = new ex.Vector(10, 0);
       var v2 = new ex.Vector(0, 10);
-
+      
 
       v.addEqual(v2);
-
+      
       expect(v.x).toBe(10);
       expect(v.y).toBe(10);
    });
-
+   
    it('can be subracted and set at the same time', () => {
       var v = new ex.Vector(10, 0);
       var v2 = new ex.Vector(0, 10);
-
+      
       v.subEqual(v2);
-
+      
       expect(v.x).toBe(10);
       expect(v.y).toBe(-10);
    });
-
+   
    it('can be scaled and set at the same time', () => {
       var v = new ex.Vector(10, 0);
 
@@ -169,16 +160,16 @@
 
       expect(v.x).toBe(100);
    });
-
+   
    it('can be negated', () => {
       var v = new ex.Vector(10, 0);
       expect(v.negate().x).toBe(-10);
    });
-
+   
    it('can be dotted with another 2d vector', () => {
       var v = new ex.Vector(1, 0);
       var v2 = new ex.Vector(-1, 0);
-
+      
       // vectors in opposite directions are negative
       expect(v.dot(v2)).toBeLessThan(0);
       // vectors in the same direction are positive
@@ -190,13 +181,13 @@
       // be cos(45) in the same direction
       expect(v.dot(ex.Vector.fromAngle(Math.PI / 4))).toBe(Math.cos(Math.PI / 4));
    });
-
+   
    it('can be rotated by an angle about the origin', () => {
       var v = new ex.Vector(1, 0);
       var rotated = v.rotate(Math.PI);
       expect(rotated.equals(new ex.Vector(-1, 0))).toBeTruthy();
    });
-
+   
    it('can be rotated by an angle about a point', () => {
       var v = new ex.Vector(1, 0);
       var rotate = v.rotate(Math.PI, new ex.Vector(2, 0));
@@ -212,13 +203,8 @@
    });
 
    it('can be checked for validity on NaN vectors', () => {
-      var invalid = new ex.Vector();
-      invalid.x = NaN;
-      invalid.y = NaN;
-
-      var oneComponentInvalid = new ex.Vector();
-      oneComponentInvalid.x = NaN;
-      oneComponentInvalid.y = 2;
+      var invalid = new ex.Vector(NaN, NaN);
+      var oneComponentInvalid = new ex.Vector(NaN, 2);
 
       expect(ex.Vector.isValid(invalid)).toBe(false, 'NaN vectors should be invalid');
       expect(ex.Vector.isValid(oneComponentInvalid)).toBe(false, 'NaN vectors with one component should be invalid');
@@ -231,108 +217,108 @@
       expect(ex.Vector.isValid(invalidNull)).toBe(false, 'Null vectors should be invalid');
       expect(ex.Vector.isValid(invalidUndef)).toBe(false, 'undefined vectors should be invalid');
    });
-
+   
    it('can be cloned', () => {
       var v = new ex.Vector(1, 0);
       var c = v.clone();
-
+      
       expect(c.x).toBe(v.x);
       expect(c.y).toBe(v.y);
-
+      
       v.setTo(20, 20);
-
+      
       expect(c.x).not.toBe(v.x);
       expect(c.y).not.toBe(v.y);
    });
-
+   
 });
 
 describe('Rays', () => {
    it('exists', () => {
       expect(ex.Ray).toBeDefined();
    });
-
+   
    it('can be constructed', () => {
       var ray = new ex.Ray(ex.Vector.Zero.clone(), new ex.Vector(1, 0));
       expect(ray).toBeTruthy();
       expect(ray.dir.equals(new ex.Vector(1, 0)));
    });
-
+   
    it('can intersect with lines', () => {
       var ray = new ex.Ray(ex.Vector.Zero.clone(), new ex.Vector(1, 0));
       var line = new ex.Line(new ex.Vector(1, -1), new ex.Vector(1, 1));
       var intersection = ray.intersect(line);
-
+      
       expect(intersection).toBeGreaterThan(0);
-
+      
       var point = ray.getPoint(intersection);
-
+      
       expect(point.equals(new ex.Vector(1, 0))).toBeTruthy();
    });
-
+   
 });
 
 describe('Lines', () => {
    it('exist', () => {
       expect(ex.Line).toBeDefined();
    });
-
+   
    it('can be constructed', () => {
       var line = new ex.Line(new ex.Vector(1, -1), new ex.Vector(1, 1));
       expect(line).toBeTruthy();
    });
-
+   
    it('can have a slope Vector', () => {
       var line = new ex.Line(new ex.Vector(1, -1), new ex.Vector(1, 1));
       var slope = line.getSlope();
-
+      
       expect(slope.equals(new ex.Vector(0, 1))).toBeTruthy();
    });
 
    it('can have a slope value of infinity', () => {
       var line = new ex.Line(new ex.Vector(1, 0), new ex.Vector(1, 1));
       var slope = line.slope;
-
+      
       expect(line.slope).toBe(Infinity);
    });
 
    it('can have a slope value of 0', () => {
       var line = new ex.Line(new ex.Vector(1, 1), new ex.Vector(2, 1));
       var slope = line.slope;
-
+      
       expect(line.slope).toBe(0);
    });
 
    it('can have a positive slope value', () => {
       var line = new ex.Line(new ex.Vector(0, 0), new ex.Vector(1, 1));
-
+            
       expect(line.slope).toBe(1);
    });
 
    it('can have a negative slope value', () => {
       var line = new ex.Line(new ex.Vector(0, 0), new ex.Vector(-1, 1));
-
+            
       expect(line.slope).toBe(-1);
    });
 
    it('can have a y intercept of infinity', () => {
       var line = new ex.Line(new ex.Vector(1, 0), new ex.Vector(1, 1));
-
+      
       expect(line.intercept).toBe(-Infinity);
    });
 
    it('can have a positive y intercept', () => {
       var line = new ex.Line(new ex.Vector(1, 2), new ex.Vector(2, 2));
-
+      
       expect(line.intercept).toBe(2);
    });
 
    it('can have a negative y intercept', () => {
       var line = new ex.Line(new ex.Vector(1, 1), new ex.Vector(2, 2));
-
+      
       expect(line.intercept).toBe(0);
    });
-
+   
    it('can have a length', () => {
       var line = new ex.Line(new ex.Vector(1, -1), new ex.Vector(1, 1));
       expect(line.getLength()).toBe(2);
@@ -401,34 +387,34 @@
    it('exists', () => {
       expect(ex.Projection).toBeDefined();
    });
-
+   
    it('can be constructed', () => {
       var proj = new ex.Projection(5, 10);
       expect(proj).toBeTruthy();
    });
-
+   
    it('can detect overlap between projections', () => {
       var proj = new ex.Projection(5, 10);
       var proj2 = new ex.Projection(7, 12);
       expect(proj.getOverlap(proj2)).toBe(3);
    });
-
+   
    it('can detect overlap between projections across zero', () => {
       var proj = new ex.Projection(-5, 2);
       var proj2 = new ex.Projection(-2, 5);
       expect(proj.getOverlap(proj2)).toBe(4);
    });
-
+   
    it('can detect no overlap between projections', () => {
       var proj = new ex.Projection(5, 10);
       var proj2 = new ex.Projection(10, 12);
       expect(proj.getOverlap(proj2)).toBe(0);
    });
-
+   
    it('can detect no overlap between projections with separation', () => {
       var proj = new ex.Projection(5, 10);
       var proj2 = new ex.Projection(11, 12);
       expect(proj.getOverlap(proj2)).toBe(0);
    });
-
+   
 });