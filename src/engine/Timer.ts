module ex {

  /**
   * The Excalibur timer hooks into the internal timer and fires callbacks, 
   * after a certain interval, optionally repeating.
   */
  export class Timer {
    public static id: number = 0;
    public id: number = 0;
    public interval: number = 10;
    public fcn: () => void = () => { return; };
    public repeats: boolean = false;
    private _elapsedTime: number = 0;
    private _totalTimeAlive: number = 0;
    public complete: boolean = false;
    public scene: Scene = null;

    /**
     * @param callback   The callback to be fired after the interval is complete.
     * @param repeats    Indicates whether this call back should be fired only once, or repeat after every interval as completed.    
     */      
    constructor(fcn: () => void, interval: number, repeats?: boolean) {
       this.id = Timer.id++;
       this.interval = interval || this.interval;
       this.fcn = fcn || this.fcn;
       this.repeats = repeats || this.repeats;
    }

    /**
     * Updates the timer after a certain number of milliseconds have elapsed. This is used internally by the engine.
     * @param delta  Number of elapsed milliseconds since the last update.
     */
    public update(delta: number) {
       this._totalTimeAlive += delta;
       this._elapsedTime += delta;
<<<<<<< HEAD
       if(this._elapsedTime > this.interval) {
=======
       if (this._elapsedTime > this.interval) {
>>>>>>> d1a8181c
          this.fcn.call(this);
          if (this.repeats) {
             this._elapsedTime = 0;
          } else {
             this.complete = true;
          }
       }
    }

    public getTimeRunning(): number {
       return this._totalTimeAlive;
    }

    /**
     * Cancels the timer, preventing any further executions.
     */
    public cancel() {
<<<<<<< HEAD
       if(this.scene) {
=======
       if (this.scene) {
>>>>>>> d1a8181c
          this.scene.cancelTimer(this);
       }
    }
  }
}<|MERGE_RESOLUTION|>--- conflicted
+++ resolved
@@ -33,11 +33,7 @@
     public update(delta: number) {
        this._totalTimeAlive += delta;
        this._elapsedTime += delta;
-<<<<<<< HEAD
-       if(this._elapsedTime > this.interval) {
-=======
        if (this._elapsedTime > this.interval) {
->>>>>>> d1a8181c
           this.fcn.call(this);
           if (this.repeats) {
              this._elapsedTime = 0;
@@ -55,11 +51,7 @@
      * Cancels the timer, preventing any further executions.
      */
     public cancel() {
-<<<<<<< HEAD
-       if(this.scene) {
-=======
        if (this.scene) {
->>>>>>> d1a8181c
           this.scene.cancelTimer(this);
        }
     }
