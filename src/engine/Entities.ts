/// <reference path="Core.ts" />
/// <reference path="Algebra.ts" />
/// <reference path="Util.ts" />
/// <reference path="CollisionMap.ts" />
/// <reference path="BoundingBox.ts" />

module ex {
   export class Overlap {
      constructor(public x: number, public y: number) { }
   }

   /**
    * Actors are composed together into groupings called Scenes in 
    * Excalibur. The metaphor models the same idea behind real world 
    * actors in a scene. Only actors in scenes will be updated and drawn.
    * @class Scene
    * @constructor
    */
   export class Scene extends ex.Util.Class {

      //The actor this scene is attached to , if any
      public actor: Actor;
      
      /**
       * The actors in the current scene
       * @property children {Actor[]}
       */
      public children: Actor[] = [];
      public collisionMaps: CollisionMap[] = [];
      public engine: Engine;
      private killQueue: Actor[] = [];

      private timers: Timer[] = [];
      private cancelQueue: Timer[] = [];

      private _isInitialized: boolean = false;

      constructor() {
         super();
      }

      /**
       * This is called when the scene is made active and started. It is meant to be overriden,
       * this is where you should setup any DOM UI or event handlers needed for the scene.
       * @method onActivate
       */
      public onActivate(): void {
         // will be overridden
      }

      /**
       * This is called when the scene is made transitioned away from and stopped. It is meant to be overriden,
       * this is where you should cleanup any DOM UI or event handlers needed for the scene.
       * @method onDeactivate
       */
      public onDeactivate(): void {
         // will be overridden
      }

      /**
       * This is called before the first update of the actor. This method is meant to be
       * overridden. This is where initialization of child actors should take place.
       * @method onInitialize
       * @param engine {Engine}
       */
      public onInitialize(engine: Engine): void {
         // will be overridden
      }

      /**
       * Publish an event to all actors in the scene
       * @method publish
       * @param eventType {string} The name of the event to publish
       * @param event {GameEvent} The event object to send 
       */
      public publish(eventType: string, event: GameEvent) {
         this.children.forEach((actor) => {
            actor.triggerEvent(eventType, event);
         });
      }

      /**
       * Updates all the actors and timers in the Scene. Called by the Engine.
       * @method update
       * @param engine {Engine} Reference to the current Engine
       * @param delta {number} The number of milliseconds since the last update
       */
      public update(engine: Engine, delta: number) {
         if(!this._isInitialized){
            this.onInitialize(engine);
            this.eventDispatcher.publish('initialize', new InitializeEvent(engine));
            this._isInitialized = true;
         }

         this.collisionMaps.forEach(function(cm){
            cm.update(engine, delta);
         });

         // Update event dispatcher
         this.eventDispatcher.update();

         var len = 0;
         var start = 0;
         var end = 0;
         var actor;
         // Cycle through actors updating actors
         for (var i = 0, len = this.children.length; i < len; i++) {
            this.children[i].update(engine, delta);
         }

         // Remove actors from scene graph after being killed
         var actorIndex = 0;
         for (var j = 0, len = this.killQueue.length; j < len; j++) {
            actorIndex = this.children.indexOf(this.killQueue[j]);
            if(actorIndex > -1){
               this.children.splice(actorIndex, 1);
            }
         }
         this.killQueue.length = 0;


         // Remove timers in the cancel queue before updating them
         var timerIndex = 0;
         for(var k = 0, len = this.cancelQueue.length; k < len; k++){
            this.removeTimer(this.cancelQueue[k]);
         }
         this.cancelQueue.length = 0;

         // Cycle through timers updating timers
         var that = this; 
         this.timers = this.timers.filter(function(timer){
            timer.update(delta);
            return !timer.complete;
         });
      }

      /**
       * Draws all the actors in the Scene. Called by the Engine.
       * @method draw
       * @param ctx {CanvasRenderingContext2D} The current rendering context
       * @param delta {number} The number of milliseconds since the last draw
       */
      public draw(ctx: CanvasRenderingContext2D, delta: number) {
         this.collisionMaps.forEach(function(cm){
            cm.draw(ctx, delta);
         });

         var len = 0;
         var start = 0;
         var end = 0;
         var actor;
         for (var i = 0, len = this.children.length; i < len; i++) {
            actor = this.children[i];
            this.children[i].draw(ctx, delta);
         }
      }

      /**
       * Draws all the actors' debug information in the Scene. Called by the Engine.
       * @method draw
       * @param ctx {CanvasRenderingContext2D} The current rendering context
       */
      public debugDraw(ctx: CanvasRenderingContext2D) {
         this.collisionMaps.forEach(map =>{
            map.debugDraw(ctx);
         });

         this.children.forEach((actor) => {
            actor.debugDraw(ctx);
         });         
      }

      /**
       * Adds an actor to the Scene, once this is done the actor will be drawn and updated.
       * @method addChild
       * @param actor {Actor} The actor to add
       */
      public addChild(actor: Actor) {
         actor.scene = this;
         this.children.push(actor);
         actor.parent = this.actor;
      }

      public addCollisionMap(collisionMap: CollisionMap){
         this.collisionMaps.push(collisionMap);
      }

      public removeCollisionMap(collisionMap: CollisionMap){
         var index = this.collisionMaps.indexOf(collisionMap);
         if(index > -1){
            this.collisionMaps.splice(index, 1);
         }
      }

    
      /**
       * Removes an actor from the Scene, it will no longer be drawn or updated.
       * @method removeChild
       * @param actor {Actor} The actor to remove
       */
      public removeChild(actor: Actor) {
         this.killQueue.push(actor);
         actor.parent = null;
      }

      /**
       * Adds a timer to the Scene
       * @method addTimer
       * @param timer {Timer} The timer to add
       * @returns Timer
       */
      public addTimer(timer: Timer): Timer{
         this.timers.push(timer);
         timer.scene = this;
         return timer;
      }

      /**
       * Removes a timer to the Scene, can be dangerous
       * @method removeTimer
       * @private
       * @param timer {Timer} The timer to remove
       * @returns Timer
       */
      public removeTimer(timer: Timer): Timer{
         var i = this.timers.indexOf(timer);
         if(i !== -1){
            this.timers.splice(i, 1);   
         }
         return timer;         
      }

      /**
       * Cancels a timer, removing it from the scene nicely
       * @method cancelTimer
       * @param timer {Timer} The timer to cancel
       * @returns Timer
       */
      public cancelTimer(timer: Timer): Timer{
         this.cancelQueue.push(timer);
         return timer;
      }

      /**
       * Tests whether a timer is active in the scene
       * @method isTimerActive
       * @param timer {Timer}
       * @returns boolean
       */
      public isTimerActive(timer: Timer): boolean {
         return (this.timers.indexOf(timer) > -1);
      }

   }

   /**
    * An enum that describes the sides of an Actor for collision
    * @class Side
    */
   export enum Side {
      /**
      @property None {Side}
      @static
      @final
      */
      None,
      /**
      @property Top {Side}
      @static
      @final
      */
      Top,
      /**
      @property Bottom {Side}
      @static
      @final
      */
      Bottom,
      /**
      @property Left {Side}
      @static
      @final
      */
      Left,
      /**
      @property Right {Side}
      @static
      @final
      */
      Right
   }

   /**
    * An enum that describes the types of collisions actors can participate in
    * @class CollisionType
    */
    export enum CollisionType {
      /**
       * Actors with the PreventCollision setting do not participate in any
       * collisions and do not raise collision events.
       * @property PreventCollision {CollisionType}
       * @static
       */
      PreventCollision,
      /**
       * Actors with the Passive setting only raise collision events, but are not
       * influenced or moved by other actors and do not influence or move other actors.
       * @property Passive {CollisionType}
       * @static
       */
      Passive,
      /**
       * Actors with the Active setting raise collision events and participate
       * in collisions with other actors and will be push or moved by actors sharing
       * the Active or Fixed setting.
       * @property Active {CollisionType}
       * @static
       */
      Active,

      /**
       * Actors with the Elastic setting will behave the same as Active, except that they will
       * "bounce" in the opposite direction given their velocity dx/dy. This is a naive implementation meant for
       * prototyping, for a more robust elastic collision listen to the "collision" event and perform your custom logic.
       * @property Elastic {CollisionType}
       * @static
       */
      Elastic,
      /**
       * Actors with the Fixed setting raise collision events and participate in
       * collisions with other actors. Actors with the Fixed setting will not be
       * pushed or moved by other actors sharing the Fixed or Actors. Think of Fixed
       * actors as "immovable/onstoppable" objects. If two Fixed actors meet they will
       * not be pushed or moved by each other, they will not interact except to throw
       * collision events.
       * @property Fixed {CollisionType}
       * @static
       */
      Fixed
    }

   /**
    * The most important primitive in Excalibur is an "Actor." Anything that
    * can move on the screen, collide with another Actor, respond to events, 
    * or interact with the current scene, must be an actor. An Actor <b>must</b>
    * be part of a {{#crossLink "Scene"}}{{/crossLink}} for it to be drawn to the screen.
    * @class Actor
    * @extends Class
    * @constructor
    * @param [x=0.0] {number} The starting x coordinate of the actor
    * @param [y=0.0] {number} The starting y coordinate of the actor
    * @param [width=0.0] {number} The starting width of the actor
    * @param [height=0.0] {number} The starting height of the actor
    * @param [color=undefined] {Color} The starting color of the actor
    */     
   export class Actor extends ex.Util.Class {
      /** 
       * The x coordinate of the actor (left edge)
       * @property x {number} 
       */ 
      public x: number = 0;
      /** 
       * The y coordinate of the actor (top edge)
       * @property y {number} 
       */
      public y: number = 0;

      private height: number = 0;
      private width: number = 0;

      /** 
       * The rotation of the actor in radians
       * @property rotation {number} 
       */
      public rotation: number = 0; // radians
      /** 
       * The rotational velocity of the actor in radians/second
       * @property rx {number} 
       */
      public rx: number = 0; //radions/sec
      /** 
       * The x scale of the actor
       * @property scaleX {number} 
       */
      public scaleX: number = 1;
      /**
       * The y scale of the actor
       * @property scaleY {number}
       */
      public scaleY: number = 1;
      /** 
       * The x scalar velocity of the actor in scale/second
       * @property sx {number} 
       */
      public sx: number = 0; //scale/sec
      /** 
       * The y scalar velocity of the actor in scale/second
       * @property sy {number} 
       */
      public sy: number = 0; //scale/sec
      /** 
       * The x velocity of the actor in pixels/second
       * @property dx {number} 
       */
      public dx: number = 0; // pixels/sec
      /** 
       * The x velocity of the actor in pixels/second
       * @property dx {number} 
       */
      public dy: number = 0;
<<<<<<< HEAD

      /**
       * The x acceleration of the actor in pixels/second^2
       * @property ax {number}
       */
=======
      
>>>>>>> 8ec256cf
      public ax: number = 0; // pixels/sec/sec
      /**
       * The y acceleration of the actor in pixels/second^2
       * @property ay {number}
       */
      public ay: number = 0;

      /**
       * Indicates wether the actor is physically in the viewport
       * @property isOffScreen {boolean}
       */
      public isOffScreen = false;

      /** 
       * The visibility of an actor
       * @property invisible {boolean} 
       */
      public invisible: boolean = false;

      /**
       * The opacity of an actor
       * @property opacity {number}
       */
      public opacity: number = 1;
      private previousOpacity: number = 1;

      /** 
       * Direct access to the actor's action queue. Useful if you are building custom actions.
       * @property actionQueue {ActionQueue} 
       */
      public actionQueue: ex.Internal.Actions.ActionQueue;

      private sceneNode: Scene; //the scene that the actor contains

      /**
       * Convenience reference to the global logger
       * @property logger {Logger}
       */
      public logger: Logger = Logger.getInstance();

      /**
      * The scene that the actor is in
      * @property scene {Scene}
      */
      public scene: Scene = null; //formerly "parent"

      /**
      * The parent of this actor
      * @property parent {Actor}
      */
      public parent: Actor = null;

      /**
       * Gets or sets the current collision type of this actor. By 
       * default all actors participate in Active collisions.
       * @property collisionType {CollisionType}
       */
      public collisionType : CollisionType = CollisionType.Active;
      public collisionGroups : string[] = [];

      private _collisionHandlers: {[key: string]: {(actor: Actor):void}[];} = {};
      private _isInitialized : boolean = false;

      public frames: { [key: string]: IDrawable; } = {}
      
      /**
       * Access to the current drawing on for the actor, this can be an {{#crossLink "Animation"}}{{/crossLink}}, 
       * {{#crossLink "Sprite"}}{{/crossLink}}, or {{#crossLink "Polygon"}}{{/crossLink}}. 
       * Set drawings with the {{#crossLink "Actor/setDrawing:method"}}{{/crossLink}}.
       * @property currentDrawing {IDrawable}
       */
      public currentDrawing: IDrawable = null;

      private centerDrawingX = false;
      private centerDrawingY = false;
      
      /**
       * Sets the color of the actor. A rectangle of this color will be drawn if now IDrawable is specified as the actors drawing.
       * @property color {Color}
       */
      public color: Color;

      private _isKilled: boolean = false;
       
      constructor(x?: number, y?: number, width?: number, height?: number, color?: Color) {
         super();
         this.x = x || 0;
         this.y = y || 0;
         this.width = width || 0;
         this.height = height || 0;
         this.color = color;
         this.actionQueue = new ex.Internal.Actions.ActionQueue(this);
         this.sceneNode = new Scene();
         this.sceneNode.actor = this;
      }

      /**
       * This is called before the first update of the actor. This method is meant to be
       * overridden. This is where initialization of child actors should take place.
       * @method onInitialize
       * @param engine {Engine}
       */
      public onInitialize(engine: Engine): void {
         // will be overridden
      }

      /**
       * If the current actors is a member of the scene. This will remove
       * it from the scene graph. It will no longer be drawn or updated.
       * @method kill
       */
      public kill() {
         if (this.scene) {
            this.scene.removeChild(this);
            this._isKilled = true;
         } else {
            this.logger.warn("Cannot kill actor, it was never added to the Scene");
         }
      }
      /**
       * Adds a child actor to this actor. All movement of the child actor will be
       * relative to the parent actor. Meaning if the parent moves the child will
       * move with
       * @method addChild
       * @param actor {Actor} The child actor to add
       */
      public addChild(actor: Actor) {
         actor.collisionType = CollisionType.PreventCollision;
         this.sceneNode.addChild(actor);
      }

      /**
       * Removes a child actor from this actor. 
       * @method removeChild
       * @param actor {Actor} The child actor to remove
       */
      public removeChild(actor: Actor) {
         this.sceneNode.removeChild(actor);
      }

      /**
       * Sets the current drawing of the actor to the drawing correspoding to
       * the key.
       * @method setDrawing 
       * @param key {string} The key of the drawing
       */
      public setDrawing(key) {

         if (this.currentDrawing != this.frames[<string>key]) {
            this.frames[<string>key].reset();
         }
         this.currentDrawing = this.frames[<string>key];
      }

      /**
       * Adds a drawing to the list of available drawings for an actor.
       * @method addDrawing
       * @param key {string} The key to associate with a drawing for this actor
       * @param drawing {IDrawable} this can be an {{#crossLink "Animation"}}{{/crossLink}}, 
       * {{#crossLink "Sprite"}}{{/crossLink}}, or {{#crossLink "Polygon"}}{{/crossLink}}. 
       */
      public addDrawing(key: any, drawing: IDrawable) {
         this.frames[<string>key] = drawing;
         if (!this.currentDrawing) {
            this.currentDrawing = drawing;
         }
      }

      /**
       * Artificially trigger an event on an actor, useful when creating custom events.
       * @method triggerEvent
       * @param eventName {string} The name of the event to trigger
       * @param [event=undefined] {GameEvent} The event object to pass to the callback
       */
      public triggerEvent(eventName: string, event?: GameEvent) {
         this.eventDispatcher.publish(eventName, event);
      }

      /** 
       * Adds an actor to a collision group. Actors with no named collision group are
       * considered to be in every collision group.
       *
       * Once in a collision group(s) actors will only collide with other actors in 
       * that group.
       *
       * @method addCollisionGroup
       * @param name {string} The name of the collision group
       */
      public addCollisionGroup(name: string){
         this.collisionGroups.push(name);
      }

      /**
       * Remove an actor from a collision group.
       * @method removeCollisionGroup
       * @param name {string} The name of the collision group
       */
      public removeCollisionGroup(name: string){
         var index = this.collisionGroups.indexOf(name);
         if(index !== -1){
            this.collisionGroups.splice(index, 1);
         }
      }
 
      /**
       * Get the center point of an actor
       * @method getCenter
       * @returns Vector
       */
      public getCenter(): Vector {
         return new Vector(this.x + this.getWidth() / 2, this.y + this.getHeight() / 2);
      }

      /**
       * Gets the calculated width of an actor
       * @method getWidth
       * @returns number
       */
      public getWidth() {
         return this.width * this.scaleX;
      }

      /**
       * Sets the width of an actor, factoring in the current scale
       * @method setWidth
       */
      public setWidth(width) {
         this.width = width / this.scaleX;
      }

      /**
       * Gets the calculated height of an actor
       * @method getHeight
       * @returns number
       */
      public getHeight() {
         return this.height * this.scaleY;
      }

      /**
       * Sets the height of an actor, factoring in the current scale
       * @method setHeight
       */
      public setHeight(height) {
         this.height = height / this.scaleY;
      }

      /**
       * Centers the actor's drawing around the center of the actor's bounding box
       * @method setCenterDrawing
       * @param center {boolean} Indicates to center the drawing around the actor
       */       
      public setCenterDrawing(center: boolean) {
         this.centerDrawingY = true;
         this.centerDrawingX = true;
      }

      /**
       * Gets the left edge of the actor
       * @method getLeft
       * @returns number
       */
      public getLeft() {
         return this.x;
      }

      /**
       * Gets the right edge of the actor
       * @method getRight
       * @returns number
       */
      public getRight() {
         return this.x + this.getWidth();
      }

      /**
       * Gets the top edge of the actor
       * @method getTop
       * @returns number
       */
      public getTop() {
         return this.y;
      }

      /**
       * Gets the bottom edge of the actor
       * @method getBottom
       * @returns number
       */
      public getBottom() {
         return this.y + this.getHeight();
      }

      /**
      * Gets the x value of the Actor in global coordinates
      * @method getGlobalX
      * @returns number
      */
      public getGlobalX() {
         var previous;
         var current = this.parent;
         while (current) {
            previous = current;
            current = current.parent;
         }
         if (previous) {
            return this.x + previous.x;
            } else {
               return this.x;
            }
      }

      /**
      * Gets the y value of the Actor in global coordinates
      * @method getGlobalY
      * @returns number
      */
      public getGlobalY() {
         var previous;
         var current = this.parent;
         while (current) {
            previous = current;
            current = current.parent;
         }
         if (previous) {
            return this.y + previous.y;
            } else {
               return this.y;
            }
      }

      /**
       * Returns the actor's bounding box calculated for this instant.
       * @method getBounds
       * @returns BoundingBox
       */
      public getBounds(){
         return new BoundingBox(this.getGlobalX(), this.getGlobalY(), this.getGlobalX() + this.getWidth(), this.getGlobalY() + this.getHeight());
      }

      /**
       * Tests whether the x/y specified are contained in the actor
       * @method contains
       * @param x {number} X coordinate to test (in world coordinates)
       * @param y {number} Y coordinate to test (in world coordinates)
       */
      public contains(x: number, y: number): boolean {
         return this.getBounds().contains(new Point(x, y));
      }

      /**
       * Returns the side of the collision based on the intersection 
       * @method getSideFromIntersect
       * @param intersect {Vector} The displacement vector returned by a collision
       * @returns Side
      */
      public getSideFromIntersect(intersect: Vector){
         if(intersect){
            if(Math.abs(intersect.x) < Math.abs(intersect.y)){
               if(intersect.x < 0){
                  return Side.Right;
               }
               return Side.Left;
            }else{
               if(intersect.y < 0){
                  return Side.Bottom;
               }
               return Side.Top;
            }
         }
         return Side.None;
      }

      /**
       * Test whether the actor has collided with another actor, returns the side of the current actor that collided.
       * @method collides
       * @param actor {Actor} The other actor to test
       * @returns Side
       */
      public collidesWithSide(actor: Actor): Side {
         return this.getSideFromIntersect(this.collides(actor));
      }

      /**
       * Test whether the actor has collided with another actor, returns the intersection vector on collision. Returns
       * null when there is no collision;
       * @method collides
       * @param actor {Actor} The other actor to test
       * @returns Vector
       */
      public collides(actor: Actor): Vector {   
         var bounds = this.getBounds();
         var otherBounds = actor.getBounds();

         var intersect = bounds.collides(otherBounds);
         return intersect
      }

      /**
       * Register a handler to fire when this actor collides with another in a specified group
       * @method onCollidesWith
       * @param group {string} The group name to listen for
       * @param func {callback} The callback to fire on collision with another actor from the group. The callback is passed the other actor.
       */
      public onCollidesWith(group: string, func: (actor: Actor)=>void){
         if(!this._collisionHandlers[group]){
            this._collisionHandlers[group] = [];
         }
         this._collisionHandlers[group].push(func);
      }

      /**
       * Removes all collision handlers for this group on this actor
       * @method removeCollidesWith
       * @param group {string} Group to remove all handlers for on this actor.
       */
      public removeCollidesWith(group: string){
         this._collisionHandlers[group] = [];         
      }


      /**
       * Returns true if the two actors are less than or equal to the distance specified from each other
       * @method within
       * @param actor {Actor} Actor to test
       * @param distance {number} Distance in pixels to test
       * @returns boolean
       */
      public within(actor: Actor, distance: number): boolean {
         return Math.sqrt(Math.pow(this.x - actor.x, 2) + Math.pow(this.y - actor.y, 2)) <= distance;
      }      

      /**
       * Clears all queued actions from the Actor
       * @method clearActions
       */
      public clearActions(): void {
         this.actionQueue.clearActions();
      }

      /**
       * This method will move an actor to the specified x and y position at the 
       * speed specified (in pixels per second) and return back the actor. This 
       * method is part of the actor 'Action' fluent API allowing action chaining.
       * @method moveTo
       * @param x {number} The x location to move the actor to
       * @param y {number} The y location to move the actor to
       * @param speed {number} The speed in pixels per second to move
       * @returns Actor
       */
      public moveTo(x: number, y: number, speed: number): Actor {
         this.actionQueue.add(new ex.Internal.Actions.MoveTo(this, x, y, speed));
         return this;
      }

      /**
       * This method will move an actor to the specified x and y position by a 
       * certain time (in milliseconds). This method is part of the actor 
       * 'Action' fluent API allowing action chaining.
       * @method moveBy
       * @param x {number} The x location to move the actor to
       * @param y {number} The y location to move the actor to
       * @param time {number} The time it should take the actor to move to the new location in milliseconds
       * @returns Actor
       */
      public moveBy(x: number, y: number, time: number): Actor {
         this.actionQueue.add(new ex.Internal.Actions.MoveBy(this, x, y, time));
         return this;
      }

      /**
       * This method will rotate an actor to the specified angle at the speed
       * specified (in radians per second) and return back the actor. This 
       * method is part of the actor 'Action' fluent API allowing action chaining.
       * @method rotateTo
       * @param angleRadians {number} The angle to rotate to in radians
       * @param speed {number} The angular velocity of the rotation specified in radians per second
       * @returns Actor
       */
      public rotateTo(angleRadians: number, speed: number): Actor {
         this.actionQueue.add(new ex.Internal.Actions.RotateTo(this, angleRadians, speed));
         return this;
      }

      /**
       * This method will rotate an actor to the specified angle by a certain
       * time (in milliseconds) and return back the actor. This method is part
       * of the actor 'Action' fluent API allowing action chaining.
       * @method rotateBy
       * @param angleRadians {number} The angle to rotate to in radians
       * @param time {number} The time it should take the actor to complete the rotation in milliseconds
       * @returns Actor
       */
      public rotateBy(angleRadians: number, time: number): Actor {
         this.actionQueue.add(new ex.Internal.Actions.RotateBy(this, angleRadians, time));
         return this;
      }

      /**
       * This method will scale an actor to the specified size at the speed
       * specified (in magnitude increase per second) and return back the 
       * actor. This method is part of the actor 'Action' fluent API allowing 
       * action chaining.
       * @method scaleTo
       * @param size {number} The scaling factor to apply
       * @param speed {number} The speed of scaling specified in magnitude increase per second
       * @returns Actor
       */
      public scaleTo(sizeX: number, sizeY: number, speedX: number, speedY: number): Actor {
         this.actionQueue.add(new ex.Internal.Actions.ScaleTo(this, sizeX, sizeY, speedX, speedY));
         return this;
      }

      /**
       * This method will scale an actor to the specified size by a certain time
       * (in milliseconds) and return back the actor. This method is part of the
       * actor 'Action' fluent API allowing action chaining.
       * @method scaleBy
       * @param size {number} The scaling factor to apply
       * @param time {number} The time it should take to complete the scaling in milliseconds
       * @returns Actor
       */
      public scaleBy(sizeX: number, sizeY: number, time: number): Actor {
         this.actionQueue.add(new ex.Internal.Actions.ScaleBy(this, sizeX, sizeY, time));
         return this;
      }

      /**
       * This method will cause an actor to blink (become visible and and 
       * invisible) at a frequency (blinks per second) for a duration (in
       * milliseconds). Optionally, you may specify blinkTime, which indicates
       * the amount of time the actor is invisible during each blink.<br/>
       * To have the actor blink 3 times in 1 second, call actor.blink(3, 1000).<br/>
       * This method is part of the actor 'Action' fluent API allowing action chaining.
       * @method blink
       * @param frequency {number} The blinks per second 
       * @param duration {number} The total duration of the blinking specified in milliseconds
       * @param [blinkTime=200] {number} The amount of time each blink that the actor is visible in milliseconds
       * @returns Actor
       */
      public blink(frequency: number, duration: number, blinkTime?: number): Actor {
         this.actionQueue.add(new ex.Internal.Actions.Blink(this, frequency, duration, blinkTime));
         return this;
      }

      /**
       * This method will cause an actor's opacity to change from its current value
       * to the provided value by a specified time (in milliseconds). This method is
       * part of the actor 'Action' fluent API allowing action chaining.
       * @method fade
       * @param opacity {number} The ending opacity
       * @param time {number} The time it should take to fade the actor (in milliseconds)
       * @returns Actor
       */
      public fade(opacity: number, time: number): Actor {
         this.actionQueue.add(new ex.Internal.Actions.Fade(this, opacity, time));
         return this;
      }

      /**
       * This method will delay the next action from executing for a certain 
       * amount of time (in milliseconds). This method is part of the actor 
       * 'Action' fluent API allowing action chaining.
       * @method delay
       * @param time {number} The amount of time to delay the next action in the queue from executing in milliseconds
       * @returns Actor
       */
      public delay(time: number): Actor {
         this.actionQueue.add(new ex.Internal.Actions.Delay(this, time));
         return this;
      }

      /**
       * This method will add an action to the queue that will remove the actor from the 
       * scene once it has completed its previous actions. Any actions on the
       * action queue after this action will not be executed.
       * @method die
       * @returns Actor
       */
      public die(): Actor {
         this.actionQueue.add(new ex.Internal.Actions.Die(this));
         return this;
      }

      /**
       * This method allows you to call an arbitrary method as the next action in the
       * action queue. This is useful if you want to execute code in after a specific
       * action, i.e An actor arrives at a destinatino after traversing a path
       * @method callMethod
       * @returns Actor
       */
      public callMethod(method: ()=>any): Actor {
         this.actionQueue.add(new ex.Internal.Actions.CallMethod(this, method));
         return this;
      }

      /**
       * This method will cause the actor to repeat all of the previously 
       * called actions a certain number of times. If the number of repeats 
       * is not specified it will repeat forever. This method is part of 
       * the actor 'Action' fluent API allowing action chaining
       * @method repeat
       * @param [times=undefined] {number} The number of times to repeat all the previous actions in the action queue. If nothing is specified the actions will repeat forever
       * @returns Actor
       */
      public repeat(times?: number): Actor {
         if (!times) {
            this.repeatForever();
            return this;
         }
         this.actionQueue.add(new ex.Internal.Actions.Repeat(this, times, this.actionQueue.getActions()));

         return this;
      }

      /**
       * This method will cause the actor to repeat all of the previously 
       * called actions forever. This method is part of the actor 'Action'
       * fluent API allowing action chaining.
       * @method repeatForever
       * @returns Actor
       */
      public repeatForever(): Actor {
         this.actionQueue.add(new ex.Internal.Actions.RepeatForever(this, this.actionQueue.getActions()));
         return this;
      }

      /**
       * This method will cause the actor to follow another at a specified distance
       * @method follow
       * @param actor {Actor} The actor to follow
       * @param [followDistance=currentDistance] {number} The distance to maintain when following, if not specified the actor will follow at the current distance.
       * @returns Actor
       */
      public follow(actor : Actor, followDistance? : number) : Actor {
      if (followDistance == undefined){
            this.actionQueue.add(new ex.Internal.Actions.Follow(this, actor));
         } else {
            this.actionQueue.add(new ex.Internal.Actions.Follow(this, actor, followDistance));
         }
      return this;
      }

      /**
       * This method will cause the actor to move towards another until they 
       * collide "meet" at a specified speed.
       * @method meet
       * @param actor {Actor} The actor to meet
       * @param [speed=0] {number} The speed in pixels per second to move, if not specified it will match the speed of the other actor
       * @returns Actor
       */
      public meet(actor: Actor, speed? : number) : Actor {
         if(speed == undefined){
               this.actionQueue.add(new ex.Internal.Actions.Meet(this, actor));
            } else {
               this.actionQueue.add(new ex.Internal.Actions.Meet(this, actor, speed));
            }
         return this;
      }

      /**
       * Called by the Engine, updates the state of the actor
       * @method update 
       * @param engine {Engine} The reference to the current game engine
       * @param delta {number} The time elapsed since the last update in milliseconds
       */
      public update(engine: Engine, delta: number) {
         if(!this._isInitialized){
            this.onInitialize(engine);
            this.eventDispatcher.publish('initialize', new InitializeEvent(engine));
            this._isInitialized = true;
         }

         this.sceneNode.update(engine, delta);
         var eventDispatcher = this.eventDispatcher;

         // Update event dispatcher
         eventDispatcher.update();

         // Update action queue
         this.actionQueue.update(delta);

         // Update placements based on linear algebra
         this.x += this.dx * delta / 1000;
         this.y += this.dy * delta / 1000;

         this.dx += this.ax * delta / 1000;
         this.dy += this.ay * delta / 1000;

         this.rotation += this.rx * delta / 1000;

         this.scaleX += this.sx * delta / 1000;
         this.scaleY += this.sy * delta / 1000;

         if(this.collisionType !== CollisionType.PreventCollision){
            // Retrieve the list of potential colliders, exclude killed, prevented, and self
            var potentialColliders = engine.currentScene.children.filter((actor) => {
               return !actor._isKilled && actor.collisionType !== CollisionType.PreventCollision && this !== actor;
            });

            for(var i = 0; i < potentialColliders.length; i++){
               var intersectActor: Vector;
               var side: Side;
               var collider = potentialColliders[i];

               if(intersectActor = this.collides(collider)){
                  side = this.getSideFromIntersect(intersectActor);
                  // Publish collision events
                  eventDispatcher.publish('collision', new CollisionEvent(this, collider, side, intersectActor));

                  // Send collision group updates
                  collider.collisionGroups.forEach((group)=>{
                     if(this._collisionHandlers[group]){
                        this._collisionHandlers[group].forEach((handler)=>{
                           handler.call(this, collider);
                        });
                     }
                  });

                  // If the actor is active push the actor out if its not passive
                  if((this.collisionType === CollisionType.Active || this.collisionType === CollisionType.Elastic) && collider.collisionType !== CollisionType.Passive){
                     
                     if (Math.abs(intersectActor.y) < Math.abs(intersectActor.x)) {
                        this.y += intersectActor.y;
                     } else {
                        this.x += intersectActor.x;
                     }

                     // Naive elastic bounce
                     if(this.collisionType === CollisionType.Elastic){
                        if(side === Side.Left){
                           this.dx = Math.abs(this.dx);
                        }else if(side === Side.Right){
                           this.dx = -Math.abs(this.dx);
                        }else if(side === Side.Top){
                           this.dy = Math.abs(this.dy);
                        }else if(side === Side.Bottom){
                           this.dy = -Math.abs(this.dy);
                        }
                     }                 
                  }
               }

            }

            for(var j = 0; j < engine.currentScene.collisionMaps.length; j++){
               var map = engine.currentScene.collisionMaps[j];
               var intersectMap: Vector;
               var side = Side.None;
               var max = 2;
               var hasBounced = false;
               //var iters: Vector[] = [];
               while(intersectMap = map.collides(this)){
                  //iters.push(intersectMap);
                  if(max--<0){
                     //console.log(iters);
                     //console.log("Max iterations exceeded!");
                     break;
                  } 
                  side = this.getSideFromIntersect(intersectMap);
                  eventDispatcher.publish('collision', new CollisionEvent(this, null, side, intersectMap));
                  if((this.collisionType === CollisionType.Active || this.collisionType === CollisionType.Elastic) && collider.collisionType !== CollisionType.Passive){
                     //var intersectMap = map.getOverlap(this);
                     if (Math.abs(intersectMap.y) < Math.abs(intersectMap.x)) {
                        this.y += intersectMap.y;
                     } else {
                        this.x += intersectMap.x;
                     }

                     // Naive elastic bounce
                     if(this.collisionType === CollisionType.Elastic && !hasBounced){
                        hasBounced = true;
                        if(side === Side.Left){
                           this.dx = Math.abs(this.dx);
                        }else if(side === Side.Right){
                           this.dx = -Math.abs(this.dx);
                        }else if(side === Side.Top){
                           this.dy = Math.abs(this.dy);
                        }else if(side === Side.Bottom){
                           this.dy = -Math.abs(this.dy);
                        }
                     }                 
                  }
               }
            }
         }


         // Publish other events
         engine.keys.forEach(function (key) {
            eventDispatcher.publish(InputKey[key], new KeyEvent(key));
         });

         // Publish click events
         engine.clicks.forEach((e) => {
            if (this.contains(e.x, e.y)) {
               eventDispatcher.publish(EventType[EventType.Click], new Click(e.x, e.y, e.mouseEvent));
               eventDispatcher.publish(EventType[EventType.MouseDown], new MouseDown(e.x, e.y, e.mouseEvent));
            }
         });

         engine.mouseMove.forEach((e) => {
            if (this.contains(e.x, e.y)) {
               eventDispatcher.publish(EventType[EventType.MouseMove], new MouseMove(e.x, e.y, e.mouseEvent));
            }
         });

         engine.mouseUp.forEach((e)=> {
            if (this.contains(e.x, e.y)) {
               eventDispatcher.publish(EventType[EventType.MouseUp], new MouseUp(e.x, e.y, e.mouseEvent));
            }
         });

         engine.touchStart.forEach((e) => {
            if (this.contains(e.x, e.y)) {
               eventDispatcher.publish(EventType[EventType.TouchStart], new TouchStart(e.x, e.y));
            }
         });

         engine.touchMove.forEach((e) => {
            if (this.contains(e.x, e.y)) {
               eventDispatcher.publish(EventType[EventType.TouchMove], new TouchMove(e.x, e.y));
            }
         });

         engine.touchEnd.forEach((e) => {
            if (this.contains(e.x, e.y)) {
               eventDispatcher.publish(EventType[EventType.TouchEnd], new TouchEnd(e.x, e.y));
            }
         });

         engine.touchCancel.forEach((e) => {
            if (this.contains(e.x, e.y)) {
               eventDispatcher.publish(EventType[EventType.TouchCancel], new TouchCancel(e.x, e.y));
            }
         });

         var actorScreenCoords = engine.worldToScreenCoordinates(new Point(this.getGlobalX(), this.getGlobalY()));
         var zoom = 1.0;
         if(engine.camera){
            zoom = engine.camera.getZoom();   
         }
         
         if(!this.isOffScreen){
            if(actorScreenCoords.x + this.getWidth() * zoom < 0 || 
               actorScreenCoords.y + this.getHeight() * zoom < 0 ||
               actorScreenCoords.x > engine.width ||
               actorScreenCoords.y > engine.height ){
               
               eventDispatcher.publish('exitviewport', new ExitViewPortEvent());
               this.isOffScreen = true;
            }
         }else{
            if(actorScreenCoords.x + this.getWidth() * zoom > 0 &&
               actorScreenCoords.y + this.getHeight() * zoom > 0 &&
               actorScreenCoords.x < engine.width &&
               actorScreenCoords.y < engine.height){
               
               eventDispatcher.publish('enterviewport', new EnterViewPortEvent());               
               this.isOffScreen = false;
            }
         }


         eventDispatcher.publish(EventType[EventType.Update], new UpdateEvent(delta));
      }


      /**
       * Called by the Engine, draws the actor to the screen
       * @method draw
       * @param ctx {CanvasRenderingContext2D} The rendering context
       * @param delta {number} The time since the last draw in milliseconds
       */
      public draw(ctx: CanvasRenderingContext2D, delta: number) {
         // only draw if onscreen 
         if(this.isOffScreen) return;

         ctx.save();
         ctx.translate(this.x, this.y);
         ctx.rotate(this.rotation);     
         ctx.scale(this.scaleX, this.scaleY);

         if (this.previousOpacity != this.opacity) {
            // Object.keys(this.frames).forEach(function (key) {
            //    frames[key].addEffect(new ex.Effects.Opacity(this.opacity));
            // });
            for (var drawing in this.frames) {
               this.frames[drawing].addEffect(new ex.Effects.Opacity(this.opacity));
            }
            this.previousOpacity = this.opacity;
         }

         if (!this.invisible) {
            if (this.currentDrawing) {

               var xDiff = 0;
               var yDiff = 0;
               if (this.centerDrawingX) {
                  xDiff = (this.currentDrawing.width * this.currentDrawing.getScaleX() - this.width) / 2;
               }

               if (this.centerDrawingY) {
                  yDiff = (this.currentDrawing.height * this.currentDrawing.getScaleY() - this.height) / 2;
               }

               //var xDiff = (this.currentDrawing.width*this.currentDrawing.getScale() - this.width)/2;
               //var yDiff = (this.currentDrawing.height*this.currentDrawing.getScale() - this.height)/2;
               this.currentDrawing.draw(ctx, -xDiff, -yDiff);

            } else {
               ctx.fillStyle = this.color ? this.color.toString() : (new Color(0, 0, 0)).toString();
               ctx.fillRect(0, 0, this.width, this.height);
            }
         }

         this.sceneNode.draw(ctx, delta);

         ctx.restore();
      }

      /**
       * Called by the Engine, draws the actors debugging to the screen
       * @method debugDraw
       * @param ctx {CanvasRenderingContext2D} The rendering context
       */
      public debugDraw(ctx: CanvasRenderingContext2D) {
         
         // Meant to draw debug information about actors
         ctx.save();
         ctx.translate(this.x, this.y);         

         ctx.fillStyle = Color.Yellow.toString();
         ctx.strokeStyle = Color.Yellow.toString();
         ctx.beginPath();
         ctx.rect(0, 0, this.getWidth(), this.getHeight());
         ctx.stroke();

         this.sceneNode.debugDraw(ctx);
         ctx.restore();

      }
   }

   /**
    * Enum representing the different horizontal text alignments
    * @class TextAlign
    */
   export enum TextAlign {
      /**
       * The text is left-aligned.
       * @property Left
       * @static 
       */
      Left,
      /**
       * The text is right-aligned.
       * @property Right
       * @static 
       */
      Right,
      /**
       * The text is centered.
       * @property Center
       * @static 
       */
      Center,
      /**
       * The text is aligned at the normal start of the line (left-aligned for left-to-right locales, right-aligned for right-to-left locales).
       * @property Start
       * @static 
       */
      Start,
      /**
       * The text is aligned at the normal end of the line (right-aligned for left-to-right locales, left-aligned for right-to-left locales).
       * @property End
       * @static 
       */
      End
   }

   /**
    * Enum representing the different baseline text alignments
    * @class BaseAlign
    */
   export enum BaseAlign {
      /**
       * The text baseline is the top of the em square.
       * @property Top
       * @static 
       */
      Top,
      /**
       * The text baseline is the hanging baseline.  Currently unsupported; this will act like alphabetic.
       * @property Hanging
       * @static 
       */
      Hanging,
      /**
       * The text baseline is the middle of the em square.
       * @property Middle
       * @static 
       */
      Middle,
      /**
       * The text baseline is the normal alphabetic baseline.
       * @property Alphabetic
       * @static 
       */
      Alphabetic,
      /**
       * The text baseline is the ideographic baseline; this is the bottom of 
       * the body of the characters, if the main body of characters protrudes 
       * beneath the alphabetic baseline.  Currently unsupported; this will 
       * act like alphabetic.
       * @property Ideographic
       * @static 
       */
      Ideographic,
      /**
       * The text baseline is the bottom of the bounding box.  This differs
       * from the ideographic baseline in that the ideographic baseline 
       * doesn't consider descenders.
       * @property Bottom
       * @static 
       */
      Bottom
    }

   /**
    * Labels are the way to draw small amounts of text to the screen in Excalibur. They are
    * actors and inherit all of the benifits and capabilities.
    * @class Label
    * @extends Actor
    * @constructor
    * @param [text=empty] {string} The text of the label
    * @param [x=0] {number} The x position of the label
    * @param [y=0] {number} The y position of the label
    * @param [font=sans-serif] {string} Use any valid css font string for the label's font. Default is "10px sans-serif".
    * @param [spriteFont=undefined] {SpriteFont} Use an Excalibur sprite font for the label's font, if a SpriteFont is provided it will take precendence over a css font.
    *
    */
   export class Label extends Actor {

      public text: string;
      public spriteFont: SpriteFont;
      public font: string;
      /**
       * Gets or sets the horizontal text alignment property for the label. 
       * @property textAlign {TextAlign}
       */
      public textAlign: TextAlign;
      /**
       * Gets or sets the baseline alignment property for the label.
       * @property textBaseline {BaseAlign}
       */
      public baseAlign: BaseAlign;
      /**
       * Gets or sets the maximum width (in pixels) that the label should occupy
       * @property maxWidth {number}
       */
      public maxWidth: number;
      /**
       * Gets or sets the letter spacing on a Label. Only supported with Sprite Fonts.
       * @property [letterSpacing=0] {number}
       */
      public letterSpacing: number = 0;//px

      public caseInsensitive: boolean = true;

      private _textShadowOn: boolean = false;
      private _shadowOffsetX: number = 0;
      private _shadowOffsetY: number = 0;
      private _shadowColor: Color = Color.Black.clone();
      private _shadowColorDirty: boolean = false;

      private _textSprites: { [key: string]: Sprite; } = {};
      private _shadowSprites: { [key: string]: Sprite; } = {};

      private _color: Color = Color.Black.clone();
      constructor(text?: string, x?: number, y?: number, font?: string, spriteFont?: SpriteFont) {
         super(x, y);
         this.text = text || "";
         this.color = Color.Black.clone();
         this.spriteFont = spriteFont;
         this.collisionType = CollisionType.PreventCollision;
         this.font = font || "10px sans-serif"; // coallesce to default canvas font
         if(spriteFont){
            this._textSprites = spriteFont.getTextSprites();
         }
      }


      /**
       * Returns the width of the text in the label (in pixels);
       * @method getTextWidth {number}
       * @param ctx {CanvasRenderingContext2D} Rending context to measure the string with
       */
      public getTextWidth(ctx: CanvasRenderingContext2D): number {
         var oldFont = ctx.font;
         ctx.font = this.font;
         var width = ctx.measureText(this.text).width;
         ctx.font = oldFont;
         return width;
      }

      // TypeScript doesn't support string enums :(
      private _lookupTextAlign(textAlign: TextAlign): string {
         switch(textAlign){
             case TextAlign.Left:
                 return "left";
                 break;
             case TextAlign.Right:
                 return "right";
                 break;
             case TextAlign.Center:
                 return "center";
                 break;
             case TextAlign.End:
                 return "end";
                 break;
             case TextAlign.Start:
                 return "start";
                 break;
             default:
                 return "start";
                 break;
         }
      }

      private _lookupBaseAlign(baseAlign: BaseAlign): string {
          switch (baseAlign) {
              case BaseAlign.Alphabetic:
                  return "alphabetic";
                  break;
              case BaseAlign.Bottom:
                  return "bottom";
                  break;
              case BaseAlign.Hanging:
                  return "hangin";
                  break;
              case BaseAlign.Ideographic:
                  return "ideographic";
                  break;
              case BaseAlign.Middle:
                  return "middle";
                  break;
              case BaseAlign.Top:
                  return "top";
                  break;
              default:
                  return "alphabetic";
                  break;
          }
      }

      /**
       * Sets the text shadow for sprite fonts
       * @method setTextShadow
       * @param offsetX {number} The x offset in pixels to place the shadow
       * @param offsetY {number} The y offset in pixles to place the shadow
       * @param shadowColor {Color} The color of the text shadow
       */
      public setTextShadow(offsetX: number, offsetY: number, shadowColor: Color){
         this._textShadowOn = true;
         this._shadowOffsetX = offsetX;
         this._shadowOffsetY = offsetY;
         this._shadowColor = shadowColor.clone();
         this._shadowColorDirty = true;
         for(var character in this._textSprites){
            this._shadowSprites[character] = this._textSprites[character].clone();
         }
      }

      /**
       * Clears the current text shadow
       * @method clearTextShadow
       */
      public clearTextShadow(){
         this._textShadowOn = false;
         this._shadowOffsetX = 0;
         this._shadowOffsetY = 0;
         this._shadowColor = Color.Black.clone();  
      }

      public update(engine: Engine, delta: number) {
         super.update(engine, delta);

         if(this.spriteFont && this._color !== this.color){
            for(var character in this._textSprites){
               this._textSprites[character].clearEffects();
               this._textSprites[character].addEffect(new Effects.Fill(this.color.clone()));
               this._color = this.color;
            }
         }

         if(this.spriteFont && this._textShadowOn && this._shadowColorDirty && this._shadowColor){
            for(var character in this._shadowSprites){
               this._shadowSprites[character].clearEffects();
               this._shadowSprites[character].addEffect(new Effects.Fill(this._shadowColor.clone()));
            }  
            this._shadowColorDirty = false;
         }
      }

      public draw(ctx: CanvasRenderingContext2D, delta: number) {

         ctx.save();
         ctx.translate(this.x, this.y);
         ctx.scale(this.scaleX, this.scaleY);
         ctx.rotate(this.rotation);
         
         if(this._textShadowOn){
            ctx.save();
            ctx.translate(this._shadowOffsetX, this._shadowOffsetY);
            this._fontDraw(ctx, delta, this._shadowSprites);
            ctx.restore();
         }
         this._fontDraw(ctx, delta, this._textSprites);

         super.draw(ctx, delta);
         ctx.restore();
      }

      private _fontDraw(ctx: CanvasRenderingContext2D, delta: number, sprites: { [key: string]: Sprite; }){
         if (!this.invisible) {
            if (this.spriteFont) {
               var currX = 0;
               for (var i = 0; i < this.text.length; i++) {
                  var character = this.text[i];
                  if (this.caseInsensitive) {
                     character = character.toLowerCase();
                  }
                  try {
                     var charSprite = sprites[character];
                     charSprite.draw(ctx, currX, 0);
                     currX += (charSprite.swidth + this.letterSpacing);
                  } catch (e) {
                     Logger.getInstance().error("SpriteFont Error drawing char " + character);
                  }           
               }
               //this.spriteFont.draw(ctx, 0, 0, this.text, color, this.letterSpacing);
            } else {
               var oldAlign = ctx.textAlign;
               var oldTextBaseline = ctx.textBaseline;

               ctx.textAlign = this._lookupTextAlign(this.textAlign);
               ctx.textBaseline = this._lookupBaseAlign(this.baseAlign);

               ctx.fillStyle = this.color.toString();
               ctx.font = this.font;
               if(this.maxWidth){
                  ctx.fillText(this.text, 0, 0, this.maxWidth);
               }else{
                  ctx.fillText(this.text, 0, 0);
               }

               ctx.textAlign = oldAlign;
               ctx.textBaseline = oldTextBaseline;
            }
         }
      }

      public debugDraw(ctx: CanvasRenderingContext2D) {
         super.debugDraw(ctx);
      }

   }

   /**
    * Triggers a method of firing arbitrary code on collision. These are useful
    * as 'buttons', 'switches', or to trigger effects in a game. By defualt triggers
    * are invisible, and can only be seen with debug mode enabled on the Engine.
    * @class Trigger
    * @constructor
    * @param [x=0] {number} The x position of the trigger
    * @param [y=0] {number} The y position of the trigger
    * @param [width=0] {number} The width of the trigger
    * @param [height=0] {number} The height of the trigger
    * @param [action=null] {()=>void} Callback to fire when trigger is activated
    * @param [repeats=1] {number} The number of times that this trigger should fire, by default it is 1, if -1 is supplied it will fire indefinitely
    */
   export class Trigger extends Actor {
      private action : ()=>void = ()=>{};
      public repeats : number = 1;
      public target : Actor = null;
      constructor(x?: number, y?: number, width?: number, height?: number, action?: ()=>void, repeats?: number){
         super(x, y, width, height);
         this.repeats = repeats || this.repeats;
         this.action = action || this.action;
         this.collisionType = CollisionType.PreventCollision;
         this.eventDispatcher = new EventDispatcher(this);
         this.actionQueue = new Internal.Actions.ActionQueue(this);
      }

      public update(engine: Engine, delta: number){
         var eventDispatcher = this.eventDispatcher;

         // Update event dispatcher
         eventDispatcher.update();

         // Update action queue
         this.actionQueue.update(delta);

         // Update placements based on linear algebra
         this.x += this.dx * delta / 1000;
         this.y += this.dy * delta / 1000;

         this.rotation += this.rx * delta / 1000;

         this.scaleX += this.sx * delta / 1000;
         this.scaleY += this.sy * delta / 1000;

         // check for trigger collisions
         if(this.target){
            if(this.collides(this.target)){
               this.dispatchAction();
            }
         }else{
            for (var i = 0; i < engine.currentScene.children.length; i++) {
               var other = engine.currentScene.children[i];
               if(other !== this && 
                  other.collisionType !== CollisionType.PreventCollision && 
                  this.collides(other)){
                  this.dispatchAction();
               }
            }
         }         

         // remove trigger if its done, -1 repeat forever
         if(this.repeats === 0){
            this.kill();
         }
      }

      private dispatchAction(){
         this.action.call(this);
         this.repeats--;
      }

      public draw(ctx: CanvasRenderingContext2D, delta: number){
         // does not draw
         return;
      }

      public debugDraw(ctx: CanvasRenderingContext2D){
         super.debugDraw(ctx);
          // Meant to draw debug information about actors
         ctx.save();
         ctx.translate(this.x, this.y);


         // Currently collision primitives cannot rotate 
         // ctx.rotate(this.rotation);
         ctx.fillStyle = Color.Violet.toString();
         ctx.strokeStyle = Color.Violet.toString();
         ctx.fillText('Trigger', 10, 10);
         ctx.beginPath();
         ctx.rect(0, 0, this.getWidth(), this.getHeight());
         ctx.stroke();

         ctx.restore();
      }
   }
}<|MERGE_RESOLUTION|>--- conflicted
+++ resolved
@@ -408,15 +408,11 @@
        * @property dx {number} 
        */
       public dy: number = 0;
-<<<<<<< HEAD
 
       /**
        * The x acceleration of the actor in pixels/second^2
        * @property ax {number}
        */
-=======
-      
->>>>>>> 8ec256cf
       public ax: number = 0; // pixels/sec/sec
       /**
        * The y acceleration of the actor in pixels/second^2
